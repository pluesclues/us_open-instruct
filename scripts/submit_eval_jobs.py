--- conflicted
+++ resolved
@@ -245,7 +245,8 @@
             --use_chat_format \
             --chat_formatting_function eval.templates.create_prompt_with_tulu_chat_format \
         ''' 
-<<<<<<< HEAD
+        if args.gsm_stop_at_double_newline:
+            task_spec['arguments'][0] += " --stop_at_double_newline"
     elif experiment_group == "MATH_direct":
         task_spec['arguments'][0] = '''
             python -m eval.MATH.run_eval \
@@ -273,10 +274,6 @@
             --use_chat_format \
             --chat_formatting_function eval.templates.create_prompt_with_tulu_chat_format
         '''
-=======
-        if args.gsm_stop_at_double_newline:
-            task_spec['arguments'][0] += " --stop_at_double_newline"
->>>>>>> ea3467db
     elif experiment_group == "tydiqa_goldp_1shot":
         task_spec["arguments"][0] = '''
             python -m eval.tydiqa.run_eval \
