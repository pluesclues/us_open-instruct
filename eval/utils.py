import torch
import tqdm
import json
import time
import asyncio
import os
from importlib import import_module
from transformers import StoppingCriteria

from open_instruct.finetune import encode_with_prompt_completion_format
from eval.dispatch_openai_requests import dispatch_openai_chat_requesets, dispatch_openai_prompt_requesets


class KeyWordsCriteria(StoppingCriteria):
    def __init__(self, stop_id_sequences):
        assert isinstance(stop_id_sequences[0], list), "stop_id_sequences should be a list of list of ids"
        self.stop_sequences = stop_id_sequences

    def __call__(self, input_ids: torch.LongTensor, scores: torch.FloatTensor, **kwargs) -> bool:
        sequences_should_be_stopped = []
        for i in range(input_ids.shape[0]):
            sequence_should_be_stopped = False
            for stop_sequence in self.stop_sequences:
                if input_ids[i][-len(stop_sequence):].tolist() == stop_sequence:
                    sequence_should_be_stopped = True
                    break
            sequences_should_be_stopped.append(sequence_should_be_stopped)
        return all(sequences_should_be_stopped)
    
    
@torch.no_grad()
def generate_completions(model, tokenizer, prompts, batch_size=1, stop_id_sequences=None, add_special_tokens=True, disable_tqdm=False, **generation_kwargs):
    generations = []
    if not disable_tqdm:
        progress = tqdm.tqdm(total=len(prompts), desc="Generating Completions")

    num_return_sequences = generation_kwargs.get("num_return_sequences", 1)
    for i in range(0, len(prompts), batch_size):
        batch_prompts = prompts[i:i+batch_size]
        tokenized_prompts = tokenizer(batch_prompts, padding="longest", return_tensors="pt", add_special_tokens=add_special_tokens)
        batch_input_ids = tokenized_prompts.input_ids
        attention_mask = tokenized_prompts.attention_mask

        if model.device.type == "cuda":
            batch_input_ids = batch_input_ids.cuda()
            attention_mask = attention_mask.cuda()

        try:
            batch_outputs = model.generate(
                input_ids=batch_input_ids,
                attention_mask=attention_mask,
                stopping_criteria=[KeyWordsCriteria(stop_id_sequences)] if stop_id_sequences else None,
                **generation_kwargs
            )
        
            # the stopping criteria is applied at batch level, so if other examples are not stopped, the entire batch will continue to generate.
            # so some outputs still have the stop sequence, which we need to remove.
            if stop_id_sequences:
                for output_idx in range(batch_outputs.shape[0]):
                    for token_idx in range(batch_input_ids.shape[1], batch_outputs.shape[1]):
                        if any(batch_outputs[output_idx, token_idx: token_idx+len(stop_sequence)].tolist() == stop_sequence for stop_sequence in stop_id_sequences):
                            batch_outputs[output_idx, token_idx:] = tokenizer.pad_token_id
                            break

            # remove the prompt from the output
            # we need to re-encode the prompt because we need to make sure the special tokens are treated the same way as in the outputs.
            # we changed our previous way of truncating the output token ids dicrectly because some tokenizer (e.g., llama) won't add space token before the first token.
            # space is important for some tasks (e.g., code completion).
            batch_outputs = tokenizer.batch_decode(batch_outputs, skip_special_tokens=True)
            batch_prompts = tokenizer.batch_decode(batch_input_ids, skip_special_tokens=True)
            # duplicate the prompts to match the number of return sequences
            batch_prompts = [prompt for prompt in batch_prompts for _ in range(num_return_sequences)]
            batch_generations = [
                output[len(prompt):] for prompt, output in zip(batch_prompts, batch_outputs)
            ]
        except Exception as e:
            print("Error when generating completions for batch:")
            print(batch_prompts)
            print("Error message:")
            print(e)
            print("Use empty string as the completion.")
            batch_generations = [""] * len(batch_prompts) * num_return_sequences

        generations += batch_generations

        # for prompt, generation in zip(batch_prompts, batch_generations):
        #     print("========")
        #     print(prompt)
        #     print("--------")
        #     print(generation)

        if not disable_tqdm:
            progress.update(len(batch_prompts)//num_return_sequences)

    assert len(generations) == len(prompts) * num_return_sequences, "number of generations should be equal to number of prompts * num_return_sequences"
    return generations


@torch.no_grad()
def get_next_word_predictions(model, tokenizer, prompts, candidate_token_ids=None, batch_size=1, return_token_predictions=False, add_special_tokens=True, disable_tqdm=False):
    predictions, probs = [], []
    if not disable_tqdm:
        progress = tqdm.tqdm(total=len(prompts), desc="Getting Predictions")

    for i in range(0, len(prompts), batch_size):
        batch_prompts = prompts[i: i+batch_size]
        tokenized_prompts = tokenizer(batch_prompts, padding="longest", return_tensors="pt", add_special_tokens=add_special_tokens)
        batch_input_ids = tokenized_prompts.input_ids
        attention_mask = tokenized_prompts.attention_mask

        if model.device.type == "cuda":
            batch_input_ids = batch_input_ids.cuda()
            attention_mask = attention_mask.cuda()

<<<<<<< HEAD
        batch_logits = model(batch_input_ids, attention_mask).logits[:, -1, :]
=======
        batch_logits = model(input_ids=batch_input_ids, attention_mask=attention_mask).logits[:, -1, :]
        if candidate_token_ids is not None:
            batch_logits = batch_logits[:, candidate_token_ids]
>>>>>>> 7040019d
        batch_probs = torch.softmax(batch_logits, dim=-1)
        if candidate_token_ids is not None:
            batch_probs = batch_probs[:, candidate_token_ids]
        batch_prediction_indices = torch.argmax(batch_probs, dim=-1)
        if return_token_predictions:
            if candidate_token_ids is not None:
                candidate_tokens = tokenizer.convert_ids_to_tokens(candidate_token_ids)
                batch_predictions = [candidate_tokens[idx] for idx in batch_prediction_indices]
            else:
                batch_predictions = tokenizer.convert_ids_to_tokens(batch_prediction_indices)
            predictions += batch_predictions
        else:
            predictions += batch_prediction_indices.tolist()
        probs += batch_probs.tolist()

        if not disable_tqdm:
            progress.update(len(batch_prompts))

    assert len(predictions) == len(prompts), "number of predictions should be equal to number of prompts"
    return predictions, probs


@torch.no_grad()
def score_completions(model, tokenizer, scoring_examples, disable_tqdm=False):
    '''
    Each scoring example is a dict, which contains the following keys:
    - prompt: the prompt to score
    - completions: a list of completions to score
    '''
    
    if not disable_tqdm:
        progress = tqdm.tqdm(total=len(scoring_examples), desc="Scoring Completions")

    # unroll the scoring examples
    unrolled_examples = []
    for scoring_example in scoring_examples:
        prompt = scoring_example["prompt"]
        for completion in scoring_example["completions"]:
            unrolled_examples.append({
                "prompt": prompt,
                "completion": completion
            })

    scores = []
    # currently we don't support batching, because we want to directly use the loss returned by the model to score each completion.
    for unrolled_example in unrolled_examples:
        encoded_example = encode_with_prompt_completion_format(unrolled_example, tokenizer, max_seq_length=None)
        # unsqueeze the batch dimension
        for key, value in encoded_example.items():
            encoded_example[key] = value.unsqueeze(0)
        if model.device.type == "cuda":
            encoded_example = {
                key: value.cuda() for key, value in encoded_example.items()
            }
        outputs = model(**encoded_example)
        loss = outputs.loss
        scores.append(-loss.item())
        if not disable_tqdm:
            progress.update(1)

    # roll up the scores
    rolled_up_scores = {}
    for unrolled_example, score in zip(unrolled_examples, scores):
        prompt = unrolled_example["prompt"]
        completion = unrolled_example["completion"]
        if prompt not in rolled_up_scores:
            rolled_up_scores[prompt] = {}
        rolled_up_scores[prompt][completion] = score

    return rolled_up_scores



def load_hf_lm_and_tokenizer(
        model_name_or_path, 
        tokenizer_name_or_path=None, 
        device_map="auto", 
        torch_dtype="auto",
        load_in_8bit=False, 
        convert_to_half=False,
        gptq_model=False,
        use_fast_tokenizer=False,
        padding_side="left",
    ):
    
    from transformers import AutoModelForCausalLM, AutoTokenizer, OPTForCausalLM, GPTNeoXForCausalLM

    if gptq_model:
        from auto_gptq import AutoGPTQForCausalLM
        model_wrapper = AutoGPTQForCausalLM.from_quantized(
            model_name_or_path, device="cuda:0", use_triton=True
        )
        model = model_wrapper.model  
    elif load_in_8bit:
        model = AutoModelForCausalLM.from_pretrained(
            model_name_or_path, 
            device_map=device_map, 
            load_in_8bit=True
        )
    else:
        if device_map:
            model = AutoModelForCausalLM.from_pretrained(model_name_or_path, device_map=device_map, torch_dtype=torch_dtype)
        else:
            model = AutoModelForCausalLM.from_pretrained(model_name_or_path, torch_dtype=torch_dtype)
            if torch.cuda.is_available():
                model = model.cuda()
        if convert_to_half:
            model = model.half()
    model.eval()

    if not tokenizer_name_or_path:
        tokenizer_name_or_path = model_name_or_path
    try:
        tokenizer = AutoTokenizer.from_pretrained(tokenizer_name_or_path, use_fast=use_fast_tokenizer)
    except:
        # some tokenizers (e.g., GPTNeoXTokenizer) don't have the slow or fast version, so we just roll back to the default one
        tokenizer = AutoTokenizer.from_pretrained(tokenizer_name_or_path)
    # set padding side to left for batch generation
    tokenizer.padding_side = padding_side
    # set pad token to eos token if pad token is not set (as is the case for llama models)
    if tokenizer.pad_token is None:
        tokenizer.pad_token = tokenizer.eos_token
        tokenizer.pad_token_id = tokenizer.eos_token_id

    # for OPT and Pythia models, we need to set tokenizer.model_max_length to model.config.max_position_embeddings 
    # to avoid wrong embedding index.    
    if isinstance(model, GPTNeoXForCausalLM) or isinstance(model, OPTForCausalLM):
        tokenizer.model_max_length = model.config.max_position_embeddings
        print("Set tokenizer.model_max_length to model.config.max_position_embeddings: {}".format(model.config.max_position_embeddings))
        
    return model, tokenizer



def query_openai_chat_model(engine, instances, output_path=None, batch_size=10, retry_limit=5, reuse_existing_outputs=True, **completion_kwargs):
    '''
    Query OpenAI chat model and save the results to output_path.
    `instances` is a list of dictionaries, each dictionary contains a key "prompt" and a key "id".
    '''
    existing_data = {}
    if reuse_existing_outputs and output_path is not None and os.path.exists(output_path):
        with open(output_path, "r") as f:
            for line in f:
                instance = json.loads(line)
                existing_data[instance["id"]] = instance

    # by default, we use temperature 0.0 to get the most likely completion.
    if "temperature" not in completion_kwargs:
        completion_kwargs["temperature"] = 0.0

    results = []
    if output_path is not None:
        fout = open(output_path, "w")

    retry_count = 0
    progress_bar = tqdm.tqdm(total=len(instances))
    for i in range(0, len(instances), batch_size):
        batch = instances[i:i+batch_size]
        if all([x["id"] in existing_data for x in batch]):
            results.extend([existing_data[x["id"]] for x in batch])
            if output_path is not None:
                for instance in batch:
                    fout.write(json.dumps(existing_data[instance["id"]]) + "\n")
                    fout.flush()
            progress_bar.update(batch_size)
            continue
        messages_list = []
        for instance in batch:
            messages = [{"role": "user", "content": instance["prompt"]}]
            messages_list.append(messages)
        while retry_count < retry_limit:
            try:
                outputs = asyncio.run(
                    dispatch_openai_chat_requesets(
                    messages_list=messages_list,
                    model=engine,
                    **completion_kwargs,
                ))
                retry_count = 0
                break
            except Exception as e:
                retry_count += 1
                print(f"Error while requesting OpenAI API.")
                print(e)
                print(f"Sleep for {30*retry_count} seconds.")
                time.sleep(30*retry_count)
                print(f"Retry for the {retry_count} time.")
        if retry_count == retry_limit:
            raise RuntimeError(f"Failed to get response from OpenAI API after {retry_limit} retries.")
        assert len(outputs) == len(batch)
        for instance, output in zip(batch, outputs):
            instance[f"output"] = output["choices"][0]["message"]["content"]
            instance["response_metadata"] = output
            results.append(instance)
            if output_path is not None:
                fout.write(json.dumps(instance) + "\n")
                fout.flush()
        progress_bar.update(batch_size)
    return results
 

def query_openai_model(engine, instances, output_path=None, batch_size=10, retry_limit=5, reuse_existing_outputs=True, **completion_kwargs):
    '''
    Query OpenAI chat model and save the results to output_path.
    `instances` is a list of dictionaries, each dictionary contains a key "prompt" and a key "id".
    '''
    existing_data = {}
    if reuse_existing_outputs and output_path is not None and os.path.exists(output_path):
        with open(output_path, "r") as f:
            for line in f:
                instance = json.loads(line)
                existing_data[instance["id"]] = instance

    # by default, we use temperature 0.0 to get the most likely completion.
    if "temperature" not in completion_kwargs:
        completion_kwargs["temperature"] = 0.0

    results = []
    if output_path is not None:
        fout = open(output_path, "w")

    retry_count = 0
    progress_bar = tqdm.tqdm(total=len(instances))
    for i in range(0, len(instances), batch_size):
        batch = instances[i:i+batch_size]
        if all([x["id"] in existing_data for x in batch]):
            results.extend([existing_data[x["id"]] for x in batch])
            if output_path is not None:
                for instance in batch:
                    fout.write(json.dumps(existing_data[instance["id"]]) + "\n")
                    fout.flush()
            progress_bar.update(batch_size)
            continue
        messages_list = []
        for instance in batch:
            messages = instance["prompt"]
            messages_list.append(messages)
        while retry_count < retry_limit:
            try:
                outputs = asyncio.run(
                    dispatch_openai_prompt_requesets(
                    prompt_list=messages_list,
                    model=engine,
                    **completion_kwargs,
                ))
                retry_count = 0
                break
            except Exception as e:
                retry_count += 1
                print(f"Error while requesting OpenAI API.")
                print(e)
                print(f"Sleep for {30*retry_count} seconds.")
                time.sleep(30*retry_count)
                print(f"Retry for the {retry_count} time.")
        if retry_count == retry_limit:
            raise RuntimeError(f"Failed to get response from OpenAI API after {retry_limit} retries.")
        assert len(outputs) == len(batch)
        for instance, output in zip(batch, outputs):
            instance[f"output"] = output["choices"][0]["text"]
            instance["response_metadata"] = output
            results.append(instance)
            if output_path is not None:
                fout.write(json.dumps(instance) + "\n")
                fout.flush()
        progress_bar.update(batch_size)
    return results


def dynamic_import_function(function_path):
    '''
    Dynamically import a function from a path string (e.g., "module.submodule.my_function")
    '''
    module_path, function_name = function_path.rsplit(".", 1)
    module = import_module(module_path)
    function = getattr(module, function_name)
    return function
 <|MERGE_RESOLUTION|>--- conflicted
+++ resolved
@@ -112,13 +112,9 @@
             batch_input_ids = batch_input_ids.cuda()
             attention_mask = attention_mask.cuda()
 
-<<<<<<< HEAD
-        batch_logits = model(batch_input_ids, attention_mask).logits[:, -1, :]
-=======
         batch_logits = model(input_ids=batch_input_ids, attention_mask=attention_mask).logits[:, -1, :]
         if candidate_token_ids is not None:
             batch_logits = batch_logits[:, candidate_token_ids]
->>>>>>> 7040019d
         batch_probs = torch.softmax(batch_logits, dim=-1)
         if candidate_token_ids is not None:
             batch_probs = batch_probs[:, candidate_token_ids]
